﻿<?xml version="1.0" encoding="utf-8"?>
<Project ToolsVersion="4.0" DefaultTargets="Build" xmlns="http://schemas.microsoft.com/developer/msbuild/2003">
  <PropertyGroup>
    <Configuration Condition=" '$(Configuration)' == '' ">Debug</Configuration>
    <Platform Condition=" '$(Platform)' == '' ">AnyCPU</Platform>
    <ProductVersion>8.0.30703</ProductVersion>
    <SchemaVersion>2.0</SchemaVersion>
    <ProjectGuid>{82934BAC-07FB-41AC-AE59-46FEE6026A40}</ProjectGuid>
    <OutputType>Library</OutputType>
    <AppDesignerFolder>Properties</AppDesignerFolder>
    <RootNamespace>NetMQ</RootNamespace>
    <AssemblyName>NetMQ</AssemblyName>
    <TargetFrameworkVersion>v4.0</TargetFrameworkVersion>
    <FileAlignment>512</FileAlignment>
  </PropertyGroup>
  <PropertyGroup Condition=" '$(Configuration)|$(Platform)' == 'Debug|AnyCPU' ">
    <DebugSymbols>true</DebugSymbols>
    <DebugType>full</DebugType>
    <Optimize>false</Optimize>
    <OutputPath>bin\Debug\</OutputPath>
    <DefineConstants>DEBUG;TRACE</DefineConstants>
    <ErrorReport>prompt</ErrorReport>
    <WarningLevel>4</WarningLevel>
  </PropertyGroup>
  <PropertyGroup Condition=" '$(Configuration)|$(Platform)' == 'Release|AnyCPU' ">
    <DebugType>pdbonly</DebugType>
    <Optimize>true</Optimize>
    <OutputPath>bin\Release\</OutputPath>
    <DefineConstants>TRACE</DefineConstants>
    <ErrorReport>prompt</ErrorReport>
    <WarningLevel>4</WarningLevel>
  </PropertyGroup>
  <ItemGroup>
    <Reference Include="System" />
    <Reference Include="System.Core" />
    <Reference Include="Microsoft.CSharp" />
  </ItemGroup>
  <ItemGroup>
    <Compile Include="BaseSocket.cs" />
    <Compile Include="Context.cs" />
    <Compile Include="DealerSocket.cs" />
    <Compile Include="DuplexSocket.cs" />
    <Compile Include="IMonitoringEventsHandler.cs" />
    <Compile Include="MonitoringEventsHandler.cs" />
    <Compile Include="MonitorPoll.cs" />
    <Compile Include="NetMQException.cs" />
    <Compile Include="PairSocket.cs" />
    <Compile Include="Poller.cs" />
    <Compile Include="Properties\AssemblyInfo.cs" />
    <Compile Include="Proxy.cs" />
    <Compile Include="PublisherSocket.cs" />
    <Compile Include="PullSocket.cs" />
    <Compile Include="PushSocket.cs" />
    <Compile Include="RequestSocket.cs" />
    <Compile Include="ResponseSocket.cs" />
    <Compile Include="RouterSocket.cs" />
    <Compile Include="SocketOptions.cs" />
    <Compile Include="SubscriberSocket.cs" />
    <Compile Include="XPublisherSocket.cs" />
    <Compile Include="XSubscriberSocket.cs" />
    <Compile Include="zmq\Address.cs" />
    <Compile Include="zmq\AtomicInteger.cs" />
    <Compile Include="zmq\AtomicLong.cs" />
    <Compile Include="zmq\Blob.cs" />
    <Compile Include="zmq\ByteArraySegment.cs" />
    <Compile Include="zmq\Clock.cs" />
    <Compile Include="zmq\Command.cs" />
    <Compile Include="zmq\CommandType.cs" />
    <Compile Include="zmq\Config.cs" />
    <Compile Include="zmq\Ctx.cs" />
    <Compile Include="zmq\Dealer.cs" />
    <Compile Include="zmq\Decoder.cs" />
    <Compile Include="zmq\DecoderBase.cs" />
    <Compile Include="zmq\Dist.cs" />
    <Compile Include="zmq\Encoder.cs" />
    <Compile Include="zmq\EncoderBase.cs" />
    <Compile Include="zmq\Enums.cs" />
    <Compile Include="zmq\ErrorNumber.cs" />
    <Compile Include="zmq\FQ.cs" />
    <Compile Include="zmq\IDecoder.cs" />
    <Compile Include="zmq\IEncoder.cs" />
    <Compile Include="zmq\IEngine.cs" />
    <Compile Include="zmq\IMsgSink.cs" />
    <Compile Include="zmq\IMsgSource.cs" />
    <Compile Include="zmq\IOObject.cs" />
    <Compile Include="zmq\IOThread.cs" />
    <Compile Include="zmq\IpcAddress.cs" />
    <Compile Include="zmq\IpcConnecter.cs" />
    <Compile Include="zmq\IpcListener.cs" />
    <Compile Include="zmq\IPollEvents.cs" />
    <Compile Include="zmq\IZmqMonitor.cs" />
    <Compile Include="zmq\LB.cs" />
    <Compile Include="zmq\Mailbox.cs" />
    <Compile Include="zmq\MonitorEvent.cs" />
    <Compile Include="zmq\Msg.cs" />
    <Compile Include="zmq\Mtrie.cs" />
    <Compile Include="zmq\Options.cs" />
    <Compile Include="zmq\Own.cs" />
    <Compile Include="zmq\Pair.cs" />
    <Compile Include="zmq\Pipe.cs" />
    <Compile Include="zmq\Poller.cs" />
    <Compile Include="zmq\PollerBase.cs" />
    <Compile Include="zmq\PollItem.cs" />
<<<<<<< HEAD
    <Compile Include="zmq\Proxy.cs" />
=======
    <Compile Include="JetBrains.Annotations.cs" />
    <None Include="zmq\Proxy.cs" />
>>>>>>> f1783dd2
    <Compile Include="zmq\Pub.cs" />
    <Compile Include="zmq\Pull.cs" />
    <Compile Include="zmq\Push.cs" />
    <Compile Include="zmq\Reaper.cs" />
    <Compile Include="zmq\Rep.cs" />
    <Compile Include="zmq\Req.cs" />
    <Compile Include="zmq\Router.cs" />
    <Compile Include="zmq\SessionBase.cs" />
    <Compile Include="zmq\Signaler.cs" />
    <Compile Include="zmq\SocketBase.cs" />
    <Compile Include="zmq\StreamEngine.cs" />
    <Compile Include="zmq\Sub.cs" />
    <Compile Include="zmq\TcpAddress.cs" />
    <Compile Include="zmq\TcpConnecter.cs" />
    <Compile Include="zmq\TcpListener.cs" />
    <Compile Include="zmq\Trie.cs" />
    <Compile Include="zmq\Utils.cs" />
    <Compile Include="zmq\V1Decoder.cs" />
    <Compile Include="zmq\V1Encoder.cs" />
    <Compile Include="zmq\V1Protocol.cs" />
    <Compile Include="zmq\XPub.cs" />
    <Compile Include="zmq\XSub.cs" />
    <Compile Include="zmq\YPipe.cs" />
    <Compile Include="zmq\YQueue.cs" />
    <Compile Include="zmq\ZError.cs" />
    <Compile Include="zmq\ZMQ.cs" />
    <Compile Include="zmq\ZObject.cs" />
  </ItemGroup>
  <Import Project="$(MSBuildToolsPath)\Microsoft.CSharp.targets" />
  <!-- To modify your build process, add your task inside one of the targets below and uncomment it. 
       Other similar extension points exist, see Microsoft.Common.targets.
  <Target Name="BeforeBuild">
  </Target>
  <Target Name="AfterBuild">
  </Target>
  -->
</Project><|MERGE_RESOLUTION|>--- conflicted
+++ resolved
@@ -101,12 +101,9 @@
     <Compile Include="zmq\Poller.cs" />
     <Compile Include="zmq\PollerBase.cs" />
     <Compile Include="zmq\PollItem.cs" />
-<<<<<<< HEAD
     <Compile Include="zmq\Proxy.cs" />
-=======
     <Compile Include="JetBrains.Annotations.cs" />
     <None Include="zmq\Proxy.cs" />
->>>>>>> f1783dd2
     <Compile Include="zmq\Pub.cs" />
     <Compile Include="zmq\Pull.cs" />
     <Compile Include="zmq\Push.cs" />
