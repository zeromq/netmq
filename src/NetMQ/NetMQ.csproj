--- conflicted
+++ resolved
@@ -57,7 +57,6 @@
     <Reference Include="System" />
     <Reference Include="Microsoft.CSharp" />
   </ItemGroup>
-<<<<<<< HEAD
 
 <!--
   <ItemGroup Condition=" '$(TargetFramework)' == 'monoandroid60' ">
@@ -97,6 +96,4 @@
     </PackageReference>
   </ItemGroup>
 
-=======
->>>>>>> b724cb80
 </Project>