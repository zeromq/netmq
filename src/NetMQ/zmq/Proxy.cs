--- conflicted
+++ resolved
@@ -1,4 +1,3 @@
-<<<<<<< HEAD
 /*
     Copyright (c) 2007-2011 iMatix Corporation
     Copyright (c) 2007-2011 Other contributors as noted in the AUTHORS file
@@ -119,131 +118,4 @@
 			return true;
 		}
 	}
-=======
-/*
-    Copyright (c) 2007-2011 iMatix Corporation
-    Copyright (c) 2007-2011 Other contributors as noted in the AUTHORS file
-
-    This file is part of 0MQ.
-
-    0MQ is free software; you can redistribute it and/or modify it under
-    the terms of the GNU Lesser General Public License as published by
-    the Free Software Foundation; either version 3 of the License, or
-    (at your option) any later version.
-
-    0MQ is distributed in the hope that it will be useful,
-    but WITHOUT ANY WARRANTY; without even the implied warranty of
-    MERCHANTABILITY or FITNESS FOR A PARTICULAR PURPOSE.  See the
-    GNU Lesser General Public License for more details.
-
-    You should have received a copy of the GNU Lesser General Public License
-    along with this program.  If not, see <http://www.gnu.org/licenses/>.
-*/
-using System;
-using NetMQ.zmq;
-
-public class Proxy {
-    
-    public static bool proxy (SocketBase frontend_,
-            SocketBase backend_, SocketBase capture_)
-    {
-
-        //  The algorithm below assumes ratio of requests and replies processed
-        //  under full load to be 1:1.
-
-        //  TODO: The current implementation drops messages when
-        //  any of the pipes becomes full.
-
-        bool success = true;
-        int rc;
-        long more;
-        Msg msg;
-        PollItem[] items = new PollItem[2];
-        
-        items[0] = new PollItem (frontend_, ZMQ.ZmqPollin );
-        items[1] = new PollItem (backend_, ZMQ.ZmqPollin );
-        
-        Selector selector;
-        try {
-            selector = Selector.open();
-        } catch (IOException e) {
-            throw new ZError.IOException(e);
-        }
-        
-        try {
-            while (!Thread.currentThread().isInterrupted()) {
-                //  Wait while there are either requests or replies to process.
-                rc = ZMQ.zmq_poll (selector, items, -1);
-                if (rc < 0)
-                    return false;
-    
-                //  Process a request.
-                if (items [0].isReadable()) {
-                    while (true) {
-                        msg = frontend_.Recv (0);
-                        if (msg == null) {
-                            return false;
-                        }
-    
-                        more = frontend_.getsockopt (ZMQ.ZMQ_RCVMORE);
-                        
-                        if (more < 0)
-                            return false;
-                        
-                        //  Copy message to capture socket if any
-                        if (capture_ != null) {
-                            Msg ctrl = new Msg (msg);
-                            success = capture_.Send (ctrl, more > 0 ? ZMQ.ZMQ_SNDMORE: 0);
-                            if (!success)
-                                return false;
-                        }
-
-    
-                        success = backend_.Send (msg, more > 0 ? ZMQ.ZMQ_SNDMORE: 0);
-                        if (!success)
-                            return false;
-                        if (more == 0)
-                            break;
-                    }
-                }
-                //  Process a reply.
-                if (items [1].isReadable()) {
-                    while (true) {
-                        msg = backend_.Recv (0);
-                        if (msg == null) {
-                            return false;
-                        }
-    
-                        more = backend_.getsockopt (ZMQ.ZMQ_RCVMORE);
-                        
-                        if (more < 0)
-                            return false;
-                        
-                        //  Copy message to capture socket if any
-                        if (capture_ != null) {
-                            Msg ctrl = new Msg (msg);
-                            success = capture_.Send (ctrl, more > 0 ? ZMQ.ZMQ_SNDMORE: 0);
-                            if (!success)
-                                return false;
-                        }
-    
-                        success = frontend_.Send (msg, more > 0 ? ZMQ.ZMQ_SNDMORE: 0);
-                        if (!success)
-                            return false;
-                        if (more == 0)
-                            break;
-                    }
-                }
-    
-            }
-        } finally {
-            try {
-                selector.close();
-            } catch (Exception e) {
-            }
-        }
-        
-        return true;
-    }
->>>>>>> f1783dd2
 }