/*
    Copyright (c) 2009-2011 250bpm s.r.o.
    Copyright (c) 2007-2009 iMatix Corporation
    Copyright (c) 2007-2011 Other contributors as noted in the AUTHORS file

    This file is part of 0MQ.

    0MQ is free software; you can redistribute it and/or modify it under
    the terms of the GNU Lesser General Public License as published by
    the Free Software Foundation; either version 3 of the License, or
    (at your option) any later version.

    0MQ is distributed in the hope that it will be useful,
    but WITHOUT ANY WARRANTY; without even the implied warranty of
    MERCHANTABILITY or FITNESS FOR A PARTICULAR PURPOSE.  See the
    GNU Lesser General Public License for more details.

    You should have received a copy of the GNU Lesser General Public License
    along with this program.  If not, see <http://www.gnu.org/licenses/>.
*/

using System;
//  Helper base class for decoders that know the amount of data to read
//  in advance at any moment. Knowing the amount in advance is a property
//  of the protocol used. 0MQ framing protocol is based size-prefixed
//  paradigm, which qualifies it to be parsed by this class.
//  On the other hand, XML-based transports (like XMPP or SOAP) don't allow
//  for knowing the size of data to read in advance and should use different
//  decoding algorithms.
//
//  This class , the state machine that parses the incoming buffer.
//  Derived class should implement individual state machine actions.
using System.Diagnostics;

namespace NetMQ.zmq
{
    abstract public class DecoderBase : IDecoder
    {
        //  Where to store the read data.
        private ByteArraySegment m_readPos;

        //  How much data to read before taking next step.
        protected int m_toRead;

        //  The buffer for data to decode.
        private readonly int m_bufsize;
        private readonly byte[] m_buf;

        public DecoderBase(int bufsize, Endianness endian)
        {
            Endian = endian;
            m_toRead = 0;
            m_bufsize = bufsize;

            // TODO: use buffer pool
            m_buf = new byte[bufsize];
            State = -1;
        }

        public Endianness Endian { get; private set; }

        public abstract void SetMsgSink(IMsgSink msgSink);
<<<<<<< HEAD
        public abstract bool Stalled();       
=======


        //  Returns true if the decoder has been fed all required data
        //  but cannot proceed with the next decoding step.
        //  False is returned if the decoder has encountered an error.
        public virtual bool Stalled()
        {
            //  Check whether there was decoding error.
            if (!Next())
                return false;

            while (m_toRead == 0)
            {
                if (!Next())
                {
                    if (!Next())
                        return false;
                    return true;
                }
            }
            return false;
        }

>>>>>>> 3f8431c9

        //  Returns a buffer to be filled with binary data.
        public void GetBuffer(ref ByteArraySegment data, ref int size)
        {
            //  If we are expected to read large message, we'll opt for zero-
            //  copy, i.e. we'll ask caller to fill the data directly to the
            //  message. Note that subsequent read(s) are non-blocking, thus
            //  each single read reads at most SO_RCVBUF bytes at once not
            //  depending on how large is the chunk returned from here.
            //  As a consequence, large messages being received won't block
            //  other engines running in the same I/O thread for excessive
            //  amounts of time.

            if (m_toRead >= m_bufsize)
            {
                data = m_readPos.Clone();
                size = m_toRead;
                return;
            }

            data = new ByteArraySegment(m_buf);
            size = m_bufsize;
        }


        //  Processes the data in the buffer previously allocated using
        //  get_buffer function. size_ argument specifies nemuber of bytes
        //  actually filled into the buffer. Function returns number of
        //  bytes actually processed.
        public int ProcessBuffer(ByteArraySegment data, int size)
        {
            //  Check if we had an error in previous attempt.
            if (State < 0)
            {
                return -1;
            }

            //  In case of zero-copy simply adjust the pointers, no copying
            //  is required. Also, run the state machine in case all the data
            //  were processed.
            if (data != null && data.Equals(m_readPos))
            {
                m_readPos.AdvanceOffset(size);
                m_toRead -= size;

                while (m_toRead == 0)
                {
                    if (!Next())
                    {
                        if (State < 0)
                        {
                            return -1;
                        }
                        return size;
                    }
                }
                return size;
            }

            int pos = 0;
            while (true)
            {

                //  Try to get more space in the message to fill in.
                //  If none is available, return.
                while (m_toRead == 0)
                {
                    if (!Next())
                    {
                        if (State < 0)
                        {
                            return -1;
                        }

                        return pos;
                    }
                }

                //  If there are no more data in the buffer, return.
                if (pos == size)
                    return pos;

                //  Copy the data from buffer to the message.
                int toCopy = Math.Min(m_toRead, size - pos);
                data.CopyTo(pos, m_readPos, 0, toCopy);
                m_readPos.AdvanceOffset(toCopy);
                pos += toCopy;
                m_toRead -= toCopy;
            }
        }

        protected void NextStep(ByteArraySegment readPos, int toRead, int state)
        {
            m_readPos = readPos;
            m_toRead = toRead;
            this.State = state;
        }

        protected int State
        {
            get;
            set;
        }

        protected void DecodingError()
        {
            State = -1;
        }

        public virtual bool MessageReadySize(int msgSize)
        {
            Debug.Assert(false);
            return false;
        }

        abstract protected bool Next();

    }
}<|MERGE_RESOLUTION|>--- conflicted
+++ resolved
@@ -60,9 +60,6 @@
         public Endianness Endian { get; private set; }
 
         public abstract void SetMsgSink(IMsgSink msgSink);
-<<<<<<< HEAD
-        public abstract bool Stalled();       
-=======
 
 
         //  Returns true if the decoder has been fed all required data
@@ -85,8 +82,6 @@
             }
             return false;
         }
-
->>>>>>> 3f8431c9
 
         //  Returns a buffer to be filled with binary data.
         public void GetBuffer(ref ByteArraySegment data, ref int size)
