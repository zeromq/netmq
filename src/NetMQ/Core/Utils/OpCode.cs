﻿using System;
using System.Reflection;
using System.Runtime.InteropServices;

namespace NetMQ.Core.Utils
{
    internal static class Opcode
    {
        private static IntPtr s_codeBuffer;
        private static ulong s_size;

        public static bool Open()
        {
<<<<<<< HEAD
#if NETSTANDARD || NET471_OR_GREATER
=======
            // Look for an environment variable: "NETQM_SUPPRESS_RDTSC" with any value.
            // The application can set this environment variable when this code is running in a system where
            // it is not desirable to read the processor's time stamp counter.
            // While this is supported in modern CPUs, the technique used for allocating executable memory, copying OP Code
            // for the read of the time stamp and invoking the OP Code can be detected as Malware by some anti-virus vendors.
            // https://github.com/zeromq/netmq/issues/1071
            string val = Environment.GetEnvironmentVariable("NETQM_SUPPRESS_RDTSC");
            if (!string.IsNullOrEmpty(val))
                return false;
#if NETSTANDARD1_1_OR_GREATER || NET471_OR_GREATER
>>>>>>> 7c86f958
            if (RuntimeInformation.ProcessArchitecture != Architecture.X86 &&
                RuntimeInformation.ProcessArchitecture != Architecture.X64)
            {
                return false; // RDTSC instruction not supported
            }
#endif

            var p = (int)Environment.OSVersion.Platform;

            byte[] rdtscCode = IntPtr.Size == 4 ? RDTSC_32 : RDTSC_64;

            s_size = (ulong)(rdtscCode.Length);

            if ((p == 4) || (p == 128)) // Unix || Mono on Unix
            {
                // Unix
                if (IsARMArchitecture()) return false;

                Assembly assembly = Assembly.Load("Mono.Posix");

                Type syscall = assembly.GetType("Mono.Unix.Native.Syscall");
                MethodInfo mmap = syscall.GetMethod("mmap");

                Type mmapProts = assembly.GetType("Mono.Unix.Native.MmapProts");
                object mmapProtsParam = Enum.ToObject(mmapProts,
                    (int)mmapProts.GetField("PROT_READ").GetValue(null) |
                    (int)mmapProts.GetField("PROT_WRITE").GetValue(null) |
                    (int)mmapProts.GetField("PROT_EXEC").GetValue(null));

                Type mmapFlags = assembly.GetType("Mono.Unix.Native.MmapFlags");
                object mmapFlagsParam = Enum.ToObject(mmapFlags,
                    (int)mmapFlags.GetField("MAP_ANONYMOUS").GetValue(null) |
                    (int)mmapFlags.GetField("MAP_PRIVATE").GetValue(null));

                s_codeBuffer = (IntPtr)mmap.Invoke(null,
                    new[] { IntPtr.Zero, s_size, mmapProtsParam, mmapFlagsParam, -1, 0 });

                if (s_codeBuffer == IntPtr.Zero || s_codeBuffer == (IntPtr)(-1))
                {
                    throw new InvalidOperationException("Mmap failed");
                }
            }
            else
            {
                // Windows
                s_codeBuffer = NativeMethods.VirtualAlloc(IntPtr.Zero,
                    (UIntPtr)s_size, AllocationType.COMMIT | AllocationType.RESERVE,
                    MemoryProtection.EXECUTE_READWRITE);
            }

            Marshal.Copy(rdtscCode, 0, s_codeBuffer, rdtscCode.Length);

            Rdtsc = Marshal.GetDelegateForFunctionPointer(s_codeBuffer, typeof(RdtscDelegate)) as RdtscDelegate;

            return true;
        }

        private static bool IsARMArchitecture()
        {
            // force to load from mono gac
            Assembly currentAssembly = Assembly.Load("Mono.Posix, Version=2.0.0.0, Culture=neutral, PublicKeyToken=0738eb9f132ed756");
            Type syscall = currentAssembly.GetType("Mono.Unix.Native.Syscall");
            Type utsname = currentAssembly.GetType("Mono.Unix.Native.Utsname");
            MethodInfo uname = syscall.GetMethod("uname");
            object?[] parameters = { null };

            var invokeResult = (int)uname.Invoke(null, parameters);

            if (invokeResult != 0)
                return false;

            var currentValues = parameters[0];
            var machineValue = (string)utsname.GetField("machine").GetValue(currentValues);
            return machineValue.ToLower().Contains("arm");
        }

        public static void Close()
        {
            Rdtsc = null;

            var p = (int)Environment.OSVersion.Platform;
            if ((p == 4) || (p == 128))
            {
                // Unix
                Assembly assembly =
                    Assembly.Load("Mono.Posix, Version=2.0.0.0, Culture=neutral, " +
                    "PublicKeyToken=0738eb9f132ed756");

                Type syscall = assembly.GetType("Mono.Unix.Native.Syscall");
                MethodInfo munmap = syscall.GetMethod("munmap");
                munmap.Invoke(null, new object[] { s_codeBuffer, s_size });
            }
            else
            {
                // Windows
                NativeMethods.VirtualFree(s_codeBuffer, UIntPtr.Zero, FreeType.RELEASE);
            }
        }

        [UnmanagedFunctionPointer(CallingConvention.StdCall)]
        public delegate ulong RdtscDelegate();

        public static RdtscDelegate? Rdtsc { get; private set; }

        // unsigned __int64 __stdcall rdtsc() {
        //   return __rdtsc();
        // }

        private static readonly byte[] RDTSC_32 = {
            0x0F, 0x31,                     // rdtsc
            0xC3                            // ret
        };

        private static readonly byte[] RDTSC_64 = {
            0x0F, 0x31,                     // rdtsc
            0x48, 0xC1, 0xE2, 0x20,         // shl rdx, 20h
            0x48, 0x0B, 0xC2,               // or rax, rdx
            0xC3                            // ret
        };

        [Flags]
        public enum AllocationType : uint
        {
            COMMIT = 0x1000,
            RESERVE = 0x2000,
            RESET = 0x80000,
            LARGE_PAGES = 0x20000000,
            PHYSICAL = 0x400000,
            TOP_DOWN = 0x100000,
            WRITE_WATCH = 0x200000
        }

        [Flags]
        public enum MemoryProtection : uint
        {
            EXECUTE = 0x10,
            EXECUTE_READ = 0x20,
            EXECUTE_READWRITE = 0x40,
            EXECUTE_WRITECOPY = 0x80,
            NOACCESS = 0x01,
            READONLY = 0x02,
            READWRITE = 0x04,
            WRITECOPY = 0x08,
            GUARD = 0x100,
            NOCACHE = 0x200,
            WRITECOMBINE = 0x400
        }

        [Flags]
        public enum FreeType
        {
            DECOMMIT = 0x4000,
            RELEASE = 0x8000
        }

        private static class NativeMethods
        {
            private const string Kernel = "kernel32.dll";

            [DllImport(Kernel, CallingConvention = CallingConvention.Winapi)]
            public static extern IntPtr VirtualAlloc(IntPtr lpAddress, UIntPtr dwSize,
                AllocationType flAllocationType, MemoryProtection flProtect);

            [DllImport(Kernel, CallingConvention = CallingConvention.Winapi)]
            public static extern bool VirtualFree(IntPtr lpAddress, UIntPtr dwSize,
                FreeType dwFreeType);
        }
    }
}<|MERGE_RESOLUTION|>--- conflicted
+++ resolved
@@ -11,9 +11,6 @@
 
         public static bool Open()
         {
-<<<<<<< HEAD
-#if NETSTANDARD || NET471_OR_GREATER
-=======
             // Look for an environment variable: "NETQM_SUPPRESS_RDTSC" with any value.
             // The application can set this environment variable when this code is running in a system where
             // it is not desirable to read the processor's time stamp counter.
@@ -23,8 +20,7 @@
             string val = Environment.GetEnvironmentVariable("NETQM_SUPPRESS_RDTSC");
             if (!string.IsNullOrEmpty(val))
                 return false;
-#if NETSTANDARD1_1_OR_GREATER || NET471_OR_GREATER
->>>>>>> 7c86f958
+#if NETSTANDARD || NET471_OR_GREATER
             if (RuntimeInformation.ProcessArchitecture != Architecture.X86 &&
                 RuntimeInformation.ProcessArchitecture != Architecture.X64)
             {
