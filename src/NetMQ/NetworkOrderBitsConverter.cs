﻿using JetBrains.Annotations;


namespace NetMQ
{
    /// <summary>
    /// This static class serves to convert between byte-arrays, and various integer sizes
    /// - all of which assume the byte-data is in Big-endian, or "Network Byte Order".
    /// </summary>
    public static class NetworkOrderBitsConverter
    {
        /// <summary>
        /// Given a byte-array assumed to be in Big-endian order, and an offset into it
        /// - return a 16-bit integer derived from the 2 bytes starting at that offset.
        /// </summary>
        /// <param name="buffer">the byte-array to get the short from</param>
        /// <param name="offset">a (zero-based) offset into that byte-array marking where to access it (optional - default is 0)</param>
        /// <returns></returns>
        public static short ToInt16([NotNull] byte[] buffer, int offset = 0)
        {
            return (short)(((buffer[offset]) << 8) | (buffer[offset + 1]));
        }

        /// <summary>
        /// Given a 16-bit integer, return it as a byte-array in Big-endian order.
        /// </summary>
        /// <param name="value">the short to convert</param>
        /// <returns>a 2-byte array containing that short's bits</returns>
        [NotNull]
        public static byte[] GetBytes(short value)
        {
            var buffer = new byte[2];
            PutInt16(value, buffer, 0);

            return buffer;
        }

        /// <summary>
        /// Given a 16-bit integer, and a byte-array buffer and offset,
        /// - write the 2 bytes of that integer into the buffer starting at that offset, in Big-endian order.
        /// </summary>
        /// <param name="value">the short to convert into bytes</param>
        /// <param name="buffer">the byte-array to write the short's bytes into</param>
        /// <param name="offset">a zero-based offset into that buffer marking where to start writing</param>
        public static void PutInt16(short value, [NotNull] byte[] buffer, int offset)
        {
            buffer[offset] = (byte)(((value) >> 8) & 0xff);
            buffer[offset + 1] = (byte)(value & 0xff);
        }

        /// <summary>
        /// Given a byte-array assumed to be in Big-endian order, and an offset into it
        /// - return a 32-bit integer derived from the 4 bytes starting at that offset.
        /// </summary>
        /// <param name="buffer">the byte-array to get the integer from</param>
        /// <returns></returns>
        public static int ToInt32([NotNull] byte[] buffer)
        {
            return 
                buffer[0] << 24 |
                buffer[1] << 16 | 
                buffer[2] <<  8 | 
                buffer[3];
        }

        /// <summary>
        /// Given a 32-bit integer, return it as a byte-array in Big-endian order.
        /// </summary>
        /// <param name="value">the int to convert</param>
        /// <returns>a 4-byte array containing that integer's bits</returns>
        [NotNull]
        public static byte[] GetBytes(int value)
        {
            var buffer = new byte[4];
            PutInt32(value, buffer);

            return buffer;
        }

        /// <summary>
        /// Given a 32-bit integer, and a byte-array buffer and offset,
        /// - write the 4 bytes of that integer into the buffer starting at that offset, in Big-endian order.
        /// </summary>
        /// <param name="value">the integer to convert into bytes</param>
        /// <param name="buffer">the byte-array to write the integer's bytes into</param>
        public static void PutInt32(int value, [NotNull] byte[] buffer)
        {
            buffer[0] = (byte)(value >> 24);
            buffer[1] = (byte)(value >> 16);
            buffer[2] = (byte)(value >>  8);
            buffer[3] = (byte) value;
        }

        /// <summary>
        /// Given a byte-array assumed to be in Big-endian order, and an offset into it
        /// - return a 64-bit integer derived from the 8 bytes starting at that offset.
        /// </summary>
        /// <param name="buffer">the byte-array to get the Int64 from</param>
        /// <returns></returns>
        public static long ToInt64([NotNull] byte[] buffer)
        {
            return
                (long)buffer[0] << 56 |
                (long)buffer[1] << 48 |
                (long)buffer[2] << 40 |
                (long)buffer[3] << 32 |
                (long)buffer[4] << 24 |
                (long)buffer[5] << 16 |
                (long)buffer[6] <<  8 |
                (long)buffer[7];
        }

        /// <summary>
        /// Given a 64-bit integer, return it as a byte-array in Big-endian order.
        /// </summary>
<<<<<<< HEAD
        /// <param name="value">The <c>long</c> value to convert from.</param>
        /// <returns>The network order presentation of <paramref name="value"/> as an 8-byte array.</returns>
=======
        /// <param name="value">the long value to convert from</param>
        /// <returns>an 8-byte array containing that long's bits</returns>
>>>>>>> d1eaa240
        [NotNull]
        public static byte[] GetBytes(long value)
        {
            var buffer = new byte[8];
            PutInt64(value, buffer);

            return buffer;
        }

        /// <summary>
        /// Given a 64-bit integer, and a byte-array buffer and offset,
        /// - write the 8 bytes of that integer into the buffer starting at that offset, in Big-endian order.
        /// </summary>
        /// <param name="value">the long value to convert into bytes</param>
        /// <param name="buffer">the byte-array to write the long value's bytes into</param>
        public static void PutInt64(long value, [NotNull] byte[] buffer)
        {
            buffer[0] = (byte)(value >> 56);
            buffer[1] = (byte)(value >> 48);
            buffer[2] = (byte)(value >> 40);
            buffer[3] = (byte)(value >> 32);
            buffer[4] = (byte)(value >> 24);
            buffer[5] = (byte)(value >> 16);
            buffer[6] = (byte)(value >> 8);
            buffer[7] = (byte) value;
        }
    }
}<|MERGE_RESOLUTION|>--- conflicted
+++ resolved
@@ -113,13 +113,8 @@
         /// <summary>
         /// Given a 64-bit integer, return it as a byte-array in Big-endian order.
         /// </summary>
-<<<<<<< HEAD
         /// <param name="value">The <c>long</c> value to convert from.</param>
         /// <returns>The network order presentation of <paramref name="value"/> as an 8-byte array.</returns>
-=======
-        /// <param name="value">the long value to convert from</param>
-        /// <returns>an 8-byte array containing that long's bits</returns>
->>>>>>> d1eaa240
         [NotNull]
         public static byte[] GetBytes(long value)
         {
