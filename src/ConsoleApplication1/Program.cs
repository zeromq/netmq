<<<<<<< HEAD
﻿using System;
using System.Collections.Generic;
using System.Linq;
using System.Text;
using System.Threading;
using NetMQ;
using System.Threading.Tasks;

namespace ConsoleApplication1
{
	class Program
	{
		static void Main(string[] args)
		{
			Context context = Context.Create();

			RequestSocket req = context.CreateRequestSocket();

			Poller poller = null;

			Task.Factory.StartNew(() =>
				{					
					ResponseSocket rep = context.CreateResponseSocket();

					MonitoringEventsHandler monitoringEventHandler = new MonitoringEventsHandler();
					monitoringEventHandler.OnAccepted = (address, h) => Console.WriteLine("Accepted");
					monitoringEventHandler.OnListening = (address, h) => Console.WriteLine("Listening");
										
					poller = new Poller(context);

					poller.AddMonitor(rep, "inproc://rep.inproc", monitoringEventHandler, true);

					rep.Bind("tcp://127.0.0.1:8000");
					poller.AddSocket(rep, s =>
					{
						bool hasMore;

						var m2 = s.ReceiveString(out hasMore);
						Console.WriteLine(m2);

						var m3 = "hello back";

						s.Send(m3);
					});

					
					poller.Start();

				});

			Thread.Sleep(1000);

	//		Console.ReadLine();

			req.Connect("tcp://127.0.0.1:8000");		

			string m1 = "HelloHelloHelloHelloHelloHelloHelloHelloHelloHello";

			req.Send(m1);
			
			bool hasMore2;			
						
			var m4 = req.ReceiveString(out hasMore2);

			Console.WriteLine(m4);

			Console.WriteLine("Message Received");

			Console.ReadLine();

			poller.Stop(true);
		}
	}
}
=======
﻿using System;
using System.Collections.Generic;
using System.Linq;
using System.Text;
using System.Threading;
using NetMQ;

namespace ConsoleApplication1
{
	class Program
	{
		static void Main(string[] args)
		{		
			Context context = Context.Create();

			RequestSocket req = context.CreateRequestSocket();

			ResponseSocket rep = context.CreateResponseSocket();			

			rep.Bind("tcp://127.0.0.1:8000");			

			req.Connect("tcp://127.0.0.1:8000");

			Thread.Sleep(1000);

			string m1 = "HelloHelloHelloHelloHelloHelloHelloHelloHelloHello";

			req.Send(m1);

			bool hasMore;

			var m2 = rep.ReceiveString(out hasMore);

			Console.WriteLine(m2);

			var m3 = "hello back";

			rep.Send(m3);

			var m4 = req.ReceiveString(out hasMore);

			Console.WriteLine(m4);			

			Console.WriteLine("Message Received");

			Console.ReadLine();
		}
	}
}
>>>>>>> f1783dd2
<|MERGE_RESOLUTION|>--- conflicted
+++ resolved
@@ -1,4 +1,3 @@
-<<<<<<< HEAD
 ﻿using System;
 using System.Collections.Generic;
 using System.Linq;
@@ -72,55 +71,4 @@
 			poller.Stop(true);
 		}
 	}
-}
-=======
-﻿using System;
-using System.Collections.Generic;
-using System.Linq;
-using System.Text;
-using System.Threading;
-using NetMQ;
-
-namespace ConsoleApplication1
-{
-	class Program
-	{
-		static void Main(string[] args)
-		{		
-			Context context = Context.Create();
-
-			RequestSocket req = context.CreateRequestSocket();
-
-			ResponseSocket rep = context.CreateResponseSocket();			
-
-			rep.Bind("tcp://127.0.0.1:8000");			
-
-			req.Connect("tcp://127.0.0.1:8000");
-
-			Thread.Sleep(1000);
-
-			string m1 = "HelloHelloHelloHelloHelloHelloHelloHelloHelloHello";
-
-			req.Send(m1);
-
-			bool hasMore;
-
-			var m2 = rep.ReceiveString(out hasMore);
-
-			Console.WriteLine(m2);
-
-			var m3 = "hello back";
-
-			rep.Send(m3);
-
-			var m4 = req.ReceiveString(out hasMore);
-
-			Console.WriteLine(m4);			
-
-			Console.WriteLine("Message Received");
-
-			Console.ReadLine();
-		}
-	}
-}
->>>>>>> f1783dd2
+}